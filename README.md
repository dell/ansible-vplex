--- conflicted
+++ resolved
@@ -38,11 +38,7 @@
   * Gather facts module
   * Data migration module
   * Maps module
-<<<<<<< HEAD
-    
-=======
-
->>>>>>> 83b53573
+  
 ## Installation of SDK
   * git clone https://github.com/dell/python-vplex.git  
   
